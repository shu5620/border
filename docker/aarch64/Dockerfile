--- conflicted
+++ resolved
@@ -78,11 +78,8 @@
 RUN source /root/venv/bin/activate && pip3 install mujoco==2.3.7
 RUN source /root/venv/bin/activate && pip3 install gymnasium[box2d]==0.29.0
 RUN source /root/venv/bin/activate && pip3 install gymnasium-robotics==1.2.2
-<<<<<<< HEAD
 RUN source /root/venv/bin/activate && pip3 install tensorboard==2.16.2
-=======
 RUN source /root/venv/bin/activate && pip3 install mlflow==2.11.1
->>>>>>> 7ce76a76
 # RUN source /home/ubuntu/venv/bin/activate && pip3 install robosuite==1.3.2
 # RUN source /home/ubuntu/venv/bin/activate && pip3 install -U 'mujoco-py<2.2,>=2.1'
 # RUN source /home/ubuntu/venv/bin/activate && pip3 install dm-control==1.0.8
