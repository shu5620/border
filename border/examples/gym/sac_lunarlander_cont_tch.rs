use anyhow::Result;
use border_core::{
    generic_replay_buffer::{
        SimpleReplayBuffer, SimpleReplayBufferConfig, SimpleStepProcessor,
        SimpleStepProcessorConfig,
    },
    record::{Record, Recorder},
    Agent, Configurable, DefaultEvaluator, Env as _, Evaluator as _, ReplayBufferBase,
    StepProcessor, Trainer, TrainerConfig,
};
use border_derive::BatchBase;
use border_py_gym_env::{
    ArrayObsFilter, ContinuousActFilter, GymActFilter, GymEnv, GymEnvConfig, GymObsFilter,
};
use border_tch_agent::{
    mlp::{Mlp, Mlp2, MlpConfig},
    opt::OptimizerConfig,
    sac::{ActorConfig, CriticConfig, Sac, SacConfig},
    util::{arrayd_to_tensor, tensor_to_arrayd},
    TensorBatch,
};
use border_tensorboard::TensorboardRecorder;
use clap::Parser;
//use csv::WriterBuilder;
use border_mlflow_tracking::MlflowTrackingClient;
use ndarray::ArrayD;
use serde::Serialize;
use std::convert::TryFrom;
use tch::Tensor;

const DIM_OBS: i64 = 8;
const DIM_ACT: i64 = 2;
const LR_ACTOR: f64 = 3e-4;
const LR_CRITIC: f64 = 3e-4;
const BATCH_SIZE: usize = 128;
const WARMUP_PERIOD: usize = 1000;
const OPT_INTERVAL: usize = 1;
const MAX_OPTS: usize = 200_000;
const EVAL_INTERVAL: usize = 10_000;
const REPLAY_BUFFER_CAPACITY: usize = 100_000;
const N_EPISODES_PER_EVAL: usize = 5;
const ENV_NAME: &str = "LunarLanderContinuous-v3";
const MODEL_DIR: &str = "./border/examples/gym/model/tch/sac_lunarlander_cont";
const MLFLOW_EXPERIMENT_NAME: &str = "Gym";
const MLFLOW_RUN_NAME: &str = "sac_lunarlander_cont_tch";
const MLFLOW_TAGS: &[(&str, &str)] = &[
    ("env", "lunarlander_cont"),
    ("algo", "sac"),
    ("backend", "tch"),
];

fn cuda_if_available() -> tch::Device {
    tch::Device::cuda_if_available()
}

mod obs_act_types {
    use super::*;

    #[derive(Clone, Debug)]
    pub struct Obs(ArrayD<f32>);

    impl border_core::Obs for Obs {
        fn len(&self) -> usize {
            self.0.shape()[0]
        }
    }

    impl From<ArrayD<f32>> for Obs {
        fn from(obs: ArrayD<f32>) -> Self {
            Obs(obs)
        }
    }

    impl From<Obs> for Tensor {
        fn from(obs: Obs) -> Tensor {
            Tensor::try_from(&obs.0).unwrap()
        }
    }

    #[derive(Clone, BatchBase)]
    pub struct ObsBatch(TensorBatch);

    impl From<Obs> for ObsBatch {
        fn from(obs: Obs) -> Self {
            let tensor = obs.into();
            Self(TensorBatch::from_tensor(tensor))
        }
    }

    #[derive(Clone, Debug)]
    pub struct Act(ArrayD<f32>);

    impl border_core::Act for Act {}

    impl From<Act> for ArrayD<f32> {
        fn from(value: Act) -> Self {
            value.0
        }
    }

    impl From<Tensor> for Act {
        fn from(t: Tensor) -> Self {
            Self(tensor_to_arrayd(t, true))
        }
    }

    // Required by Sac
    impl From<Act> for Tensor {
        fn from(value: Act) -> Self {
            arrayd_to_tensor::<_, f32>(value.0, true)
        }
    }

    #[derive(BatchBase)]
    pub struct ActBatch(TensorBatch);

    impl From<Act> for ActBatch {
        fn from(act: Act) -> Self {
            let tensor = act.into();
            Self(TensorBatch::from_tensor(tensor))
        }
    }

    type PyObsDtype = f32;
    pub type ObsFilter = ArrayObsFilter<PyObsDtype, f32, Obs>;
    pub type ActFilter = ContinuousActFilter<Act>;
    pub type EnvConfig = GymEnvConfig<Obs, Act, ObsFilter, ActFilter>;
    pub type Env = GymEnv<Obs, Act, ObsFilter, ActFilter>;
    pub type StepProc = SimpleStepProcessor<Env, ObsBatch, ActBatch>;
    pub type ReplayBuffer = SimpleReplayBuffer<ObsBatch, ActBatch>;
    pub type Evaluator = DefaultEvaluator<Env>;
}

use obs_act_types::*;

mod config {
    use serde::Serialize;

    use super::*;

    #[derive(Serialize)]
    pub struct SacLunarLanderConfig {
        pub env_config: EnvConfig,
        pub agent_config: SacConfig<Mlp, Mlp2>,
        pub trainer_config: TrainerConfig,
    }

    impl SacLunarLanderConfig {
        pub fn new(in_dim: i64, out_dim: i64, max_opts: usize, eval_interval: usize) -> Self {
            let env_config = create_env_config(false);
            let agent_config = create_agent_config(in_dim, out_dim);
            let trainer_config = TrainerConfig::default()
                .max_opts(max_opts)
                .opt_interval(OPT_INTERVAL)
                .eval_interval(eval_interval)
                .record_agent_info_interval(eval_interval)
                .record_compute_cost_interval(eval_interval)
                .flush_record_interval(eval_interval)
                .save_interval(eval_interval)
                .warmup_period(WARMUP_PERIOD);
            Self {
                env_config,
                agent_config,
                trainer_config,
            }
        }
    }

    pub fn create_env_config(render: bool) -> GymEnvConfig<Obs, Act, ObsFilter, ActFilter> {
        let mut env_config = GymEnvConfig::<Obs, Act, ObsFilter, ActFilter>::default()
            .name(ENV_NAME.to_string())
            .obs_filter_config(ObsFilter::default_config())
            .act_filter_config(ActFilter::default_config());
        if render {
            env_config = env_config
                .render_mode(Some("human".to_string()))
                .set_wait_in_millis(10);
        }
        env_config
    }

    pub fn create_agent_config(in_dim: i64, out_dim: i64) -> SacConfig<Mlp, Mlp2> {
        let device = cuda_if_available();
        let actor_config = ActorConfig::default()
            .opt_config(OptimizerConfig::Adam { lr: LR_ACTOR })
            .out_dim(out_dim)
            .pi_config(MlpConfig::new(in_dim, vec![64, 64], out_dim, false));
        let critic_config = CriticConfig::default()
            .opt_config(OptimizerConfig::Adam { lr: LR_CRITIC })
            .q_config(MlpConfig::new(in_dim + out_dim, vec![64, 64], 1, false));

        SacConfig::default()
            .batch_size(BATCH_SIZE)
            .actor_config(actor_config)
            .critic_config(critic_config)
            .device(device)
    }
}

#[derive(Debug, Serialize)]
struct LunarlanderRecord {
    episode: usize,
    step: usize,
    reward: f32,
    obs: Vec<f32>,
    act: Vec<f32>,
}

use config::{create_agent_config, create_env_config, SacLunarLanderConfig};

impl TryFrom<&Record> for LunarlanderRecord {
    type Error = anyhow::Error;

    fn try_from(record: &Record) -> Result<Self> {
        Ok(Self {
            episode: record.get_scalar("episode")? as _,
            step: record.get_scalar("step")? as _,
            reward: record.get_scalar("reward")?,
            obs: record.get_array1("obs")?.to_vec(),
            act: record.get_array1("act")?.to_vec(),
        })
    }
}

/// `model_dir` - Directory where TFRecord and model parameters are saved with
///               [`TensorboardRecorder`].
/// `config` - Configuration parameters for a run of MLflow. These are used for
///            recording purpose only when a new run is created.
fn create_recorder(
    args: &Args,
    model_dir: &str,
    config: Option<&SacLunarLanderConfig>,
) -> Result<Box<dyn Recorder<Env, ReplayBuffer>>> {
    match args.mlflow {
        true => {
            let client = MlflowTrackingClient::new("http://localhost:8080")
                .set_experiment(MLFLOW_EXPERIMENT_NAME)?;
            let recorder_run = client.create_recorder(MLFLOW_RUN_NAME)?;
            if let Some(config) = config {
                recorder_run.log_params(config)?;
                recorder_run.set_tags(MLFLOW_TAGS)?;
            }
            Ok(Box::new(recorder_run))
        }
        false => Ok(Box::new(TensorboardRecorder::new(
            model_dir, model_dir, false,
        ))),
    }
}

/// Train/eval SAC agent in lunarlander environment
#[derive(Parser, Debug)]
#[command(version, about)]
struct Args {
    /// Train SAC agent, not evaluate
    #[arg(short, long, default_value_t = false)]
    train: bool,

    /// Evaluate SAC agent, not train
    #[arg(short, long, default_value_t = false)]
    eval: bool,

    /// Log metrics with MLflow
    #[arg(short, long, default_value_t = false)]
    mlflow: bool,
}

fn train(args: &Args, max_opts: usize, model_dir: &str, eval_interval: usize) -> Result<()> {
    let config = SacLunarLanderConfig::new(DIM_OBS, DIM_ACT, max_opts, eval_interval);
    let step_proc_config = SimpleStepProcessorConfig {};
    let replay_buffer_config = SimpleReplayBufferConfig::default().capacity(REPLAY_BUFFER_CAPACITY);
    let mut recorder = create_recorder(&args, model_dir, Some(&config))?;
    let mut trainer = Trainer::build(config.trainer_config.clone());

    let env = Env::build(&config.env_config, 0)?;
    let step_proc = StepProc::build(&step_proc_config);
    let mut agent = Box::new(Sac::build(config.agent_config)) as _;
    let mut buffer = ReplayBuffer::build(&replay_buffer_config);
<<<<<<< HEAD
    let mut evaluator = {
        let env = Env::build(&env_config, 0)?;
        Evaluator::new(env, N_EPISODES_PER_EVAL)?
    };
=======
    let mut evaluator = Evaluator::new(&config.env_config, 0, N_EPISODES_PER_EVAL)?;
>>>>>>> b92f9927

    trainer.train(
        env,
        step_proc,
        &mut agent,
        &mut buffer,
        &mut recorder,
        &mut evaluator,
    )?;

    Ok(())
}

fn eval(args: &Args, model_dir: &str, render: bool) -> Result<()> {
    let env_config = create_env_config(render);
    let mut agent: Box<dyn Agent<_, ReplayBuffer>> = {
        let agent_config = create_agent_config(DIM_OBS, DIM_ACT);
        let mut agent = Box::new(Sac::build(agent_config)) as _;
        let recorder = create_recorder(&args, model_dir, None)?;
        recorder.load_model("best".as_ref(), &mut agent)?;
        agent.eval();
        agent
    };
<<<<<<< HEAD

    let _ = {
        let env = Env::build(&env_config, 0)?;
        Evaluator::new(env, 5)?
    }
    .evaluate(&mut agent);
=======
    let _ = Evaluator::new(&env_config, 0, 5)?.evaluate(&mut agent);
>>>>>>> b92f9927

    // // Vec<_> field in a struct does not support writing a header in csv crate, so disable it.
    // let mut wtr = WriterBuilder::new()
    //     .has_headers(false)
    //     .from_writer(File::create(model_dir.to_string() + "/eval.csv")?);
    // for record in recorder.iter() {
    //     wtr.serialize(PendulumRecord::try_from(record)?)?;
    // }

    Ok(())
}

fn main() -> Result<()> {
    env_logger::Builder::from_env(env_logger::Env::default().default_filter_or("info")).init();
    tch::manual_seed(42);

    let args = Args::parse();

    if args.train {
        train(&args, MAX_OPTS, MODEL_DIR, EVAL_INTERVAL)?;
    } else if args.eval {
        eval(&args, MODEL_DIR, true)?;
    } else {
        train(&args, MAX_OPTS, MODEL_DIR, EVAL_INTERVAL)?;
        eval(&args, MODEL_DIR, true)?;
    }

    Ok(())
}<|MERGE_RESOLUTION|>--- conflicted
+++ resolved
@@ -276,14 +276,7 @@
     let step_proc = StepProc::build(&step_proc_config);
     let mut agent = Box::new(Sac::build(config.agent_config)) as _;
     let mut buffer = ReplayBuffer::build(&replay_buffer_config);
-<<<<<<< HEAD
-    let mut evaluator = {
-        let env = Env::build(&env_config, 0)?;
-        Evaluator::new(env, N_EPISODES_PER_EVAL)?
-    };
-=======
     let mut evaluator = Evaluator::new(&config.env_config, 0, N_EPISODES_PER_EVAL)?;
->>>>>>> b92f9927
 
     trainer.train(
         env,
@@ -307,16 +300,7 @@
         agent.eval();
         agent
     };
-<<<<<<< HEAD
-
-    let _ = {
-        let env = Env::build(&env_config, 0)?;
-        Evaluator::new(env, 5)?
-    }
-    .evaluate(&mut agent);
-=======
     let _ = Evaluator::new(&env_config, 0, 5)?.evaluate(&mut agent);
->>>>>>> b92f9927
 
     // // Vec<_> field in a struct does not support writing a header in csv crate, so disable it.
     // let mut wtr = WriterBuilder::new()
