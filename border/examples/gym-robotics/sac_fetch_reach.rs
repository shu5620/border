--- conflicted
+++ resolved
@@ -310,14 +310,7 @@
     let step_proc = StepProc::build(&step_proc_config);
     let mut agent = Box::new(Sac::build(config.agent_config)) as _;
     let mut buffer = ReplayBuffer::build(&replay_buffer_config);
-<<<<<<< HEAD
-    let mut evaluator = {
-        let env = Env::build(&env_config, 0)?;
-        Evaluator::new(env, N_EPISODES_PER_EVAL)?
-    };
-=======
     let mut evaluator = Evaluator::new(&config.env_config, 0, N_EPISODES_PER_EVAL)?;
->>>>>>> b92f9927
 
     trainer.train(
         env,
@@ -341,17 +334,7 @@
         agent.eval();
         agent
     };
-<<<<<<< HEAD
-    // let mut recorder = BufferedRecorder::new();
-
-    let _ = {
-        let env = Env::build(&env_config, 0)?;
-        Evaluator::new(env, n_episodes)?
-    }
-    .evaluate(&mut agent);
-=======
     let _ = Evaluator::new(&env_config, 0, 5)?.evaluate(&mut agent);
->>>>>>> b92f9927
 
     Ok(())
 }
