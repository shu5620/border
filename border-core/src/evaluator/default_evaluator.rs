use super::Evaluator;
use crate::{record::Record, Agent, Env, ReplayBufferBase};
use anyhow::Result;

/// A default [`Evaluator`].
///
<<<<<<< HEAD
/// This evaluator runs a given number of episodes and returns the mean value of cumulative reward.
/// The code for this method is as follows:
///
/// ```no_run
/// # use anyhow::Result;
/// # use border_core::{Env, Policy, Evaluator};
/// # use std::marker::PhantomData;
/// # pub struct DefaultEvaluator<E: Env, P: Policy<E>> {
/// # n_episodes: usize,
/// # env: E,
/// # phantom: PhantomData<P>,
/// # }
///
/// # impl<E, P> DefaultEvaluator<E, P>
/// # where
/// # E: Env,
/// # P: Policy<E>,
/// # {
/// # fn run_episode(&mut self, policy: &mut P, init_obs: E::Obs) -> Result<f32> {
/// # unimplemented!();
/// # }
/// # }
/// # impl<E, P> Evaluator<E, P> for DefaultEvaluator<E, P>
/// # where
/// # E: Env,
/// # P: Policy<E>,
/// # {
/// # fn evaluate(&mut self, policy: &mut P) -> Result<f32> {
/// let mut r_total = 0f32;
///
/// for ix in 0..self.n_episodes {
///    let init_obs = self.env.reset_with_index(ix)?;
///    r_total += self.run_episode(policy, init_obs)?;
/// }
///
/// Ok(r_total / self.n_episodes as f32)
/// # }
/// # }
/// ```
=======
/// This struct runs episodes of the given number of times.
>>>>>>> e05d8e1a
pub struct DefaultEvaluator<E: Env> {
    n_episodes: usize,
    env: E,
}

<<<<<<< HEAD
impl<E> Evaluator<E> for DefaultEvaluator<E>
where
    E: Env,
{
    fn evaluate<P: Policy<E>>(&mut self, policy: &mut P) -> Result<f32> {
=======
impl<E: Env> Evaluator<E> for DefaultEvaluator<E> {
    fn evaluate<R>(&mut self, policy: &mut Box<dyn Agent<E, R>>) -> Result<Record>
    where
        R: ReplayBufferBase,
    {
>>>>>>> e05d8e1a
        let mut r_total = 0f32;

        for ix in 0..self.n_episodes {
            let init_obs = self.env.reset_with_index(ix)?;
            r_total += self.run_episode(policy, init_obs)?;
        }

        let name = format!("Average return over {} episodes", self.n_episodes);
        Ok(Record::from_scalar(name, r_total / self.n_episodes as f32))
    }
}

<<<<<<< HEAD
impl<E> DefaultEvaluator<E>
=======
impl<E: Env> DefaultEvaluator<E>
>>>>>>> e05d8e1a
where
    E: Env,
{
    /// Constructs [`DefaultEvaluator`].
    ///
    /// `env` - Instance of the environment.
    /// `n_episodes` - The number of episodes for evaluation.
    ///   The evaluator returns the mean value of cumulative reward in each episode.
<<<<<<< HEAD
    pub fn new(env: E, n_episodes: usize) -> Result<Self> {
        Ok(Self { n_episodes, env })
    }

    /// Runs an episode and returns the cumulative reward.
    fn run_episode<P: Policy<E>>(&mut self, policy: &mut P, init_obs: E::Obs) -> Result<f32> {
        let mut r_total = 0f32;
        let mut prev_obs = init_obs;

        loop {
            let act = policy.sample(&prev_obs);
            let (step, _) = self.env.step(&act);
            r_total += step.reward[0];
            if step.is_done() {
                break;
            }
            prev_obs = step.obs;
        }

        Ok(r_total)
=======
    pub fn new(config: &E::Config, seed: i64, n_episodes: usize) -> Result<Self> {
        Ok(Self {
            n_episodes,
            env: E::build(config, seed)?,
        })
>>>>>>> e05d8e1a
    }
}<|MERGE_RESOLUTION|>--- conflicted
+++ resolved
@@ -4,72 +4,31 @@
 
 /// A default [`Evaluator`].
 ///
-<<<<<<< HEAD
-/// This evaluator runs a given number of episodes and returns the mean value of cumulative reward.
-/// The code for this method is as follows:
-///
-/// ```no_run
-/// # use anyhow::Result;
-/// # use border_core::{Env, Policy, Evaluator};
-/// # use std::marker::PhantomData;
-/// # pub struct DefaultEvaluator<E: Env, P: Policy<E>> {
-/// # n_episodes: usize,
-/// # env: E,
-/// # phantom: PhantomData<P>,
-/// # }
-///
-/// # impl<E, P> DefaultEvaluator<E, P>
-/// # where
-/// # E: Env,
-/// # P: Policy<E>,
-/// # {
-/// # fn run_episode(&mut self, policy: &mut P, init_obs: E::Obs) -> Result<f32> {
-/// # unimplemented!();
-/// # }
-/// # }
-/// # impl<E, P> Evaluator<E, P> for DefaultEvaluator<E, P>
-/// # where
-/// # E: Env,
-/// # P: Policy<E>,
-/// # {
-/// # fn evaluate(&mut self, policy: &mut P) -> Result<f32> {
-/// let mut r_total = 0f32;
-///
-/// for ix in 0..self.n_episodes {
-///    let init_obs = self.env.reset_with_index(ix)?;
-///    r_total += self.run_episode(policy, init_obs)?;
-/// }
-///
-/// Ok(r_total / self.n_episodes as f32)
-/// # }
-/// # }
-/// ```
-=======
 /// This struct runs episodes of the given number of times.
->>>>>>> e05d8e1a
 pub struct DefaultEvaluator<E: Env> {
     n_episodes: usize,
     env: E,
 }
 
-<<<<<<< HEAD
-impl<E> Evaluator<E> for DefaultEvaluator<E>
-where
-    E: Env,
-{
-    fn evaluate<P: Policy<E>>(&mut self, policy: &mut P) -> Result<f32> {
-=======
 impl<E: Env> Evaluator<E> for DefaultEvaluator<E> {
     fn evaluate<R>(&mut self, policy: &mut Box<dyn Agent<E, R>>) -> Result<Record>
     where
         R: ReplayBufferBase,
     {
->>>>>>> e05d8e1a
         let mut r_total = 0f32;
 
         for ix in 0..self.n_episodes {
-            let init_obs = self.env.reset_with_index(ix)?;
-            r_total += self.run_episode(policy, init_obs)?;
+            let mut prev_obs = self.env.reset_with_index(ix)?;
+
+            loop {
+                let act = policy.sample(&prev_obs);
+                let (step, _) = self.env.step(&act);
+                r_total += step.reward[0];
+                if step.is_done() {
+                    break;
+                }
+                prev_obs = step.obs;
+            }
         }
 
         let name = format!("Average return over {} episodes", self.n_episodes);
@@ -77,46 +36,16 @@
     }
 }
 
-<<<<<<< HEAD
-impl<E> DefaultEvaluator<E>
-=======
-impl<E: Env> DefaultEvaluator<E>
->>>>>>> e05d8e1a
-where
-    E: Env,
-{
+impl<E: Env> DefaultEvaluator<E> {
     /// Constructs [`DefaultEvaluator`].
     ///
     /// `env` - Instance of the environment.
     /// `n_episodes` - The number of episodes for evaluation.
     ///   The evaluator returns the mean value of cumulative reward in each episode.
-<<<<<<< HEAD
-    pub fn new(env: E, n_episodes: usize) -> Result<Self> {
-        Ok(Self { n_episodes, env })
-    }
-
-    /// Runs an episode and returns the cumulative reward.
-    fn run_episode<P: Policy<E>>(&mut self, policy: &mut P, init_obs: E::Obs) -> Result<f32> {
-        let mut r_total = 0f32;
-        let mut prev_obs = init_obs;
-
-        loop {
-            let act = policy.sample(&prev_obs);
-            let (step, _) = self.env.step(&act);
-            r_total += step.reward[0];
-            if step.is_done() {
-                break;
-            }
-            prev_obs = step.obs;
-        }
-
-        Ok(r_total)
-=======
     pub fn new(config: &E::Config, seed: i64, n_episodes: usize) -> Result<Self> {
         Ok(Self {
             n_episodes,
             env: E::build(config, seed)?,
         })
->>>>>>> e05d8e1a
     }
 }